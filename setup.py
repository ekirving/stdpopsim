import os
import codecs
from setuptools import setup

here = os.path.abspath(os.path.dirname(__file__))
with codecs.open(os.path.join(here, 'README.rst'), encoding='utf-8') as f:
    long_description = f.read()

setup(
    name='stdpopsim',
    description='A library of population genetic simulation models',
    long_description=long_description,
    author='PopSim Consortium',
    # TODO probably should have a different email address?
    author_email='popgen_benchmark@lists.uoregon.edu',
    classifiers=[
        'Development Status :: 4 - Beta',
        'Intended Audience :: Developers',
        'Topic :: Scientific/Engineering :: Bio-Informatics',
        "License :: OSI Approved :: GNU General Public License v3 or later (GPLv3+)",
        'Programming Language :: Python :: 3',
        'Programming Language :: Python :: 3.5',
        'Programming Language :: Python :: 3.6',
        'Programming Language :: Python :: 3.7',
    ],
    keywords='simulations, recombination map, models',
    packages=['stdpopsim'],
    include_package_data=True,
    entry_points={
        'console_scripts': [
            'stdpopsim=stdpopsim.cli:stdpopsim_main',
        ]
    },
    # NOTE: make sure this is the 'attrs' package, not 'attr'!
<<<<<<< HEAD
    install_requires=["msprime", "attrs", "appdirs", "humanize", "daiquiri",
                      "pyslim"],
    url='https://github.com/popgensims/stdpopsim',
=======
    install_requires=["msprime", "attrs", "appdirs", "humanize"],
    url='https://github.com/popsim-consortium/stdpopsim',
>>>>>>> e2e76fb1
    project_urls={
        'Bug Reports': 'https://github.com/popsim-consortium/stdpopsim/issues',
        'Source': 'https://github.com/popsim-consortium/stdpopsim',
    },
    license="GNU GPLv3+",
    platforms=["POSIX", "MacOS X", "Windows"],
    setup_requires=['setuptools_scm'],
    use_scm_version={"write_to": "stdpopsim/_version.py"},
)<|MERGE_RESOLUTION|>--- conflicted
+++ resolved
@@ -32,14 +32,8 @@
         ]
     },
     # NOTE: make sure this is the 'attrs' package, not 'attr'!
-<<<<<<< HEAD
-    install_requires=["msprime", "attrs", "appdirs", "humanize", "daiquiri",
-                      "pyslim"],
-    url='https://github.com/popgensims/stdpopsim',
-=======
-    install_requires=["msprime", "attrs", "appdirs", "humanize"],
+    install_requires=["msprime", "attrs", "appdirs", "humanize", "pyslim"],
     url='https://github.com/popsim-consortium/stdpopsim',
->>>>>>> e2e76fb1
     project_urls={
         'Bug Reports': 'https://github.com/popsim-consortium/stdpopsim/issues',
         'Source': 'https://github.com/popsim-consortium/stdpopsim',
